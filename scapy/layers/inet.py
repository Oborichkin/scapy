## This file is part of Scapy
## See http://www.secdev.org/projects/scapy for more informations
## Copyright (C) Philippe Biondi <phil@secdev.org>
## This program is published under a GPLv2 license

"""
IPv4 (Internet Protocol v4).
"""

import os,time,struct,re,socket,new
from select import select
from collections import defaultdict

from scapy.utils import checksum,inet_aton,inet_ntoa
from scapy.base_classes import Gen
from scapy.data import *
from scapy.layers.l2 import *
from scapy.config import conf
from scapy.consts import WINDOWS
from scapy.fields import *
from scapy.packet import *
from scapy.volatile import *
from scapy.sendrecv import sr,sr1,srp1
from scapy.plist import PacketList,SndRcvList
from scapy.automaton import Automaton,ATMT
from scapy.error import warning
from scapy.utils import whois

import scapy.as_resolvers

from scapy.arch import plt, MATPLOTLIB_INLINED, MATPLOTLIB_DEFAULT_PLOT_KARGS

####################
## IP Tools class ##
####################

class IPTools(object):
    """Add more powers to a class with an "src" attribute."""
    __slots__ = []
    def whois(self):
        """whois the source and print the output"""
        if WINDOWS:
            print whois(self.src)
        else:
            os.system("whois %s" % self.src)
    def ottl(self):
        t = sorted([32,64,128,255]+[self.ttl])
        return t[t.index(self.ttl)+1]
    def hops(self):
        return self.ottl() - self.ttl


_ip_options_names = { 0: "end_of_list",
                      1: "nop",
                      2: "security",
                      3: "loose_source_route",
                      4: "timestamp",
                      5: "extended_security",
                      6: "commercial_security",
                      7: "record_route",
                      8: "stream_id",
                      9: "strict_source_route",
                      10: "experimental_measurement",
                      11: "mtu_probe",
                      12: "mtu_reply",
                      13: "flow_control",
                      14: "access_control",
                      15: "encode",
                      16: "imi_traffic_descriptor",
                      17: "extended_IP",
                      18: "traceroute",
                      19: "address_extension",
                      20: "router_alert",
                      21: "selective_directed_broadcast_mode",
                      23: "dynamic_packet_state",
                      24: "upstream_multicast_packet",
                      25: "quick_start",
                      30: "rfc4727_experiment", 
                      }
                      

class _IPOption_HDR(Packet):
    fields_desc = [ BitField("copy_flag",0, 1),
                    BitEnumField("optclass",0,2,{0:"control",2:"debug"}),
                    BitEnumField("option",0,5, _ip_options_names) ]
    
class IPOption(Packet):
    name = "IP Option"
    fields_desc = [ _IPOption_HDR,
                    FieldLenField("length", None, fmt="B",  # Only option 0 and 1 have no length and value
                                  length_of="value", adjust=lambda pkt,l:l+2),
                    StrLenField("value", "",length_from=lambda pkt:pkt.length-2) ]
    
    def extract_padding(self, p):
        return "",p

    registered_ip_options = {}
    @classmethod
    def register_variant(cls):
        cls.registered_ip_options[cls.option.default] = cls
    @classmethod
    def dispatch_hook(cls, pkt=None, *args, **kargs):
        if pkt:
            opt = ord(pkt[0])&0x1f
            if opt in cls.registered_ip_options:
                return cls.registered_ip_options[opt]
        return cls

class IPOption_EOL(IPOption):
    name = "IP Option End of Options List"
    option = 0
    fields_desc = [ _IPOption_HDR ]
    

class IPOption_NOP(IPOption):
    name = "IP Option No Operation"
    option=1
    fields_desc = [ _IPOption_HDR ]

class IPOption_Security(IPOption):
    name = "IP Option Security"
    copy_flag = 1
    option = 2
    fields_desc = [ _IPOption_HDR,
                    ByteField("length", 11),
                    ShortField("security",0),
                    ShortField("compartment",0),
                    ShortField("handling_restrictions",0),
                    StrFixedLenField("transmission_control_code","xxx",3),
                    ]
    
class IPOption_RR(IPOption):
    name = "IP Option Record Route"
    option = 7
    fields_desc = [ _IPOption_HDR,
                    FieldLenField("length", None, fmt="B",
                                  length_of="routers", adjust=lambda pkt,l:l+3),
                    ByteField("pointer",4), # 4 is first IP
                    FieldListField("routers",[],IPField("","0.0.0.0"), 
                                   length_from=lambda pkt:pkt.length-3)
                    ]
    def get_current_router(self):
        return self.routers[self.pointer/4-1]

class IPOption_LSRR(IPOption_RR):
    name = "IP Option Loose Source and Record Route"
    copy_flag = 1
    option = 3

class IPOption_SSRR(IPOption_RR):
    name = "IP Option Strict Source and Record Route"
    copy_flag = 1
    option = 9

class IPOption_Stream_Id(IPOption):
    name = "IP Option Stream ID"
    copy_flag = 1
    option = 8
    fields_desc = [ _IPOption_HDR,
                    ByteField("length", 4),
                    ShortField("security",0), ]
                    
class IPOption_MTU_Probe(IPOption):
    name = "IP Option MTU Probe"
    option = 11
    fields_desc = [ _IPOption_HDR,
                    ByteField("length", 4),
                    ShortField("mtu",0), ]

class IPOption_MTU_Reply(IPOption_MTU_Probe):
    name = "IP Option MTU Reply"
    option = 12

class IPOption_Traceroute(IPOption):
    name = "IP Option Traceroute"
    option = 18
    fields_desc = [ _IPOption_HDR,
                    ByteField("length", 12),
                    ShortField("id",0),
                    ShortField("outbound_hops",0),
                    ShortField("return_hops",0),
                    IPField("originator_ip","0.0.0.0") ]

class IPOption_Address_Extension(IPOption):
    name = "IP Option Address Extension"
    copy_flag = 1
    option = 19
    fields_desc = [ _IPOption_HDR,
                    ByteField("length", 10),
                    IPField("src_ext","0.0.0.0"),
                    IPField("dst_ext","0.0.0.0") ]

class IPOption_Router_Alert(IPOption):
    name = "IP Option Router Alert"
    copy_flag = 1
    option = 20
    fields_desc = [ _IPOption_HDR,
                    ByteField("length", 4),
                    ShortEnumField("alert",0, {0:"router_shall_examine_packet"}), ]


class IPOption_SDBM(IPOption):
    name = "IP Option Selective Directed Broadcast Mode"
    copy_flag = 1
    option = 21
    fields_desc = [ _IPOption_HDR,
                    FieldLenField("length", None, fmt="B",
                                  length_of="addresses", adjust=lambda pkt,l:l+2),
                    FieldListField("addresses",[],IPField("","0.0.0.0"), 
                                   length_from=lambda pkt:pkt.length-2)
                    ]
    


TCPOptions = (
              { 0 : ("EOL",None),
                1 : ("NOP",None),
                2 : ("MSS","!H"),
                3 : ("WScale","!B"),
                4 : ("SAckOK",None),
                5 : ("SAck","!"),
                8 : ("Timestamp","!II"),
                14 : ("AltChkSum","!BH"),
                15 : ("AltChkSumOpt",None),
                25 : ("Mood","!p"),
                28 : ("UTO", "!H"),
                34 : ("TFO", "!II"),
                # RFC 3692
                253 : ("Experiment","!HHHH"),
                254 : ("Experiment","!HHHH"),
                },
              { "EOL":0,
                "NOP":1,
                "MSS":2,
                "WScale":3,
                "SAckOK":4,
                "SAck":5,
                "Timestamp":8,
                "AltChkSum":14,
                "AltChkSumOpt":15,
                "Mood":25,
                "UTO":28,
                "TFO":34,
                } )

class TCPOptionsField(StrField):
    islist=1
    def getfield(self, pkt, s):
        opsz = (pkt.dataofs-5)*4
        if opsz < 0:
            warning("bad dataofs (%i). Assuming dataofs=5"%pkt.dataofs)
            opsz = 0
        return s[opsz:],self.m2i(pkt,s[:opsz])
    def m2i(self, pkt, x):
        opt = []
        while x:
            onum = ord(x[0])
            if onum == 0:
                opt.append(("EOL",None))
                x=x[1:]
                break
            if onum == 1:
                opt.append(("NOP",None))
                x=x[1:]
                continue
            olen = ord(x[1])
            if olen < 2:
                warning("Malformed TCP option (announced length is %i)" % olen)
                olen = 2
            oval = x[2:olen]
            if onum in TCPOptions[0]:
                oname, ofmt = TCPOptions[0][onum]
                if onum == 5: #SAck
                    ofmt += "%iI" % (len(oval)/4)
                if ofmt and struct.calcsize(ofmt) == len(oval):
                    oval = struct.unpack(ofmt, oval)
                    if len(oval) == 1:
                        oval = oval[0]
                opt.append((oname, oval))
            else:
                opt.append((onum, oval))
            x = x[olen:]
        return opt
    
    def i2m(self, pkt, x):
        opt = ""
        for oname,oval in x:
            if isinstance(oname, str):
                if oname == "NOP":
                    opt += b"\x01"
                    continue
                elif oname == "EOL":
                    opt += b"\x00"
                    continue
                elif oname in TCPOptions[1]:
                    onum = TCPOptions[1][oname]
                    ofmt = TCPOptions[0][onum][1]
                    if onum == 5: #SAck
                        ofmt += "%iI" % len(oval)
                    if ofmt is not None and (not isinstance(oval, str) or "s" in ofmt):
                        if not isinstance(oval, tuple):
                            oval = (oval,)
                        oval = struct.pack(ofmt, *oval)
                else:
                    warning("option [%s] unknown. Skipped."%oname)
                    continue
            else:
                onum = oname
                if not isinstance(oval, str):
                    warning("option [%i] is not string."%onum)
                    continue
            opt += chr(onum)+chr(2+len(oval))+oval
        return opt+b"\x00"*(3-((len(opt)+3)%4))
    def randval(self):
        return [] # XXX
    

class ICMPTimeStampField(IntField):
    re_hmsm = re.compile("([0-2]?[0-9])[Hh:](([0-5]?[0-9])([Mm:]([0-5]?[0-9])([sS:.]([0-9]{0,3}))?)?)?$")
    def i2repr(self, pkt, val):
        if val is None:
            return "--"
        else:
            sec, milli = divmod(val, 1000)
            min, sec = divmod(sec, 60)
            hour, min = divmod(min, 60)
            return "%d:%d:%d.%d" %(hour, min, sec, int(milli))
    def any2i(self, pkt, val):
        if isinstance(val, str):
            hmsms = self.re_hmsm.match(val)
            if hmsms:
                h,_,m,_,s,_,ms = hmsms = hmsms.groups()
                ms = int(((ms or "")+"000")[:3])
                val = ((int(h)*60+int(m or 0))*60+int(s or 0))*1000+ms
            else:
                val = 0
        elif val is None:
            val = int((time.time()%(24*60*60))*1000)
        return val


class DestIPField(IPField, DestField):
    bindings = {}
    def __init__(self, name, default):
        IPField.__init__(self, name, None)
        DestField.__init__(self, name, default)
    def i2m(self, pkt, x):
        if x is None:
            x = self.dst_from_pkt(pkt)
        return IPField.i2m(self, pkt, x)
    def i2h(self, pkt, x):
        if x is None:
            x = self.dst_from_pkt(pkt)
        return IPField.i2h(self, pkt, x)


class IP(Packet, IPTools):
    __slots__ = ["_defrag_pos"]
    name = "IP"
    fields_desc = [ BitField("version" , 4 , 4),
                    BitField("ihl", None, 4),
                    XByteField("tos", 0),
                    ShortField("len", None),
                    ShortField("id", 1),
                    FlagsField("flags", 0, 3, ["MF","DF","evil"]),
                    BitField("frag", 0, 13),
                    ByteField("ttl", 64),
                    ByteEnumField("proto", 0, IP_PROTOS),
                    XShortField("chksum", None),
                    #IPField("src", "127.0.0.1"),
                    Emph(SourceIPField("src","dst")),
                    Emph(DestIPField("dst", "127.0.0.1")),
                    PacketListField("options", [], IPOption, length_from=lambda p:p.ihl*4-20) ]
    def post_build(self, p, pay):
        ihl = self.ihl
        p += b"\0"*((-len(p))%4) # pad IP options if needed
        if ihl is None:
            ihl = len(p)/4
            p = chr(((self.version&0xf)<<4) | ihl&0x0f)+p[1:]
        if self.len is None:
            l = len(p)+len(pay)
            p = p[:2]+struct.pack("!H", l)+p[4:]
        if self.chksum is None:
            ck = checksum(p)
            p = p[:10]+chr(ck>>8)+chr(ck&0xff)+p[12:]
        return p+pay

    def extract_padding(self, s):
        l = self.len - (self.ihl << 2)
        return s[:l],s[l:]

    def route(self):
        dst = self.dst
        if isinstance(dst,Gen):
            dst = iter(dst).next()
        if conf.route is None:
            # unused import, only to initialize conf.route
            import scapy.route
        return conf.route.route(dst)
    def hashret(self):
        if ( (self.proto == socket.IPPROTO_ICMP)
             and (isinstance(self.payload, ICMP))
             and (self.payload.type in [3,4,5,11,12]) ):
            return self.payload.payload.hashret()
        if not conf.checkIPinIP and self.proto in [4, 41]:  # IP, IPv6
            return self.payload.hashret()
        if self.dst == "224.0.0.251":  # mDNS
            return struct.pack("B", self.proto) + self.payload.hashret()
        if conf.checkIPsrc and conf.checkIPaddr:
            return (strxor(inet_aton(self.src), inet_aton(self.dst))
                    + struct.pack("B",self.proto) + self.payload.hashret())
        return struct.pack("B", self.proto) + self.payload.hashret()
    def answers(self, other):
        if not conf.checkIPinIP:  # skip IP in IP and IPv6 in IP
            if self.proto in [4, 41]:
                return self.payload.answers(other)
            if isinstance(other, IP) and other.proto in [4, 41]:
                return self.answers(other.payload)
            if conf.ipv6_enabled \
               and isinstance(other, scapy.layers.inet6.IPv6) \
               and other.nh in [4, 41]:
                return self.answers(other.payload)                
        if not isinstance(other,IP):
            return 0
        if conf.checkIPaddr:
            if other.dst == "224.0.0.251" and self.dst == "224.0.0.251":  # mDNS
                return self.payload.answers(other.payload)
            elif (self.dst != other.src):
                return 0
        if ( (self.proto == socket.IPPROTO_ICMP) and
             (isinstance(self.payload, ICMP)) and
             (self.payload.type in [3,4,5,11,12]) ):
            # ICMP error message
            return self.payload.payload.answers(other)

        else:
            if ( (conf.checkIPaddr and (self.src != other.dst)) or
                 (self.proto != other.proto) ):
                return 0
            return self.payload.answers(other.payload)
    def mysummary(self):
        s = self.sprintf("%IP.src% > %IP.dst% %IP.proto%")
        if self.frag:
            s += " frag:%i" % self.frag
        return s
                 
    def fragment(self, fragsize=1480):
        """Fragment IP datagrams"""
        fragsize = (fragsize+7)/8*8
        lst = []
        fnb = 0
        fl = self
        while fl.underlayer is not None:
            fnb += 1
            fl = fl.underlayer
        
        for p in fl:
            s = str(p[fnb].payload)
            nb = (len(s)+fragsize-1)/fragsize
            for i in xrange(nb):            
                q = p.copy()
                del(q[fnb].payload)
                del(q[fnb].chksum)
                del(q[fnb].len)
                if i != nb - 1:
                    q[fnb].flags |= 1
                q[fnb].frag += i * fragsize / 8
                r = conf.raw_layer(load=s[i*fragsize:(i+1)*fragsize])
                r.overload_fields = p[fnb].payload.overload_fields.copy()
                q.add_payload(r)
                lst.append(q)
        return lst


class TCP(Packet):
    name = "TCP"
    fields_desc = [ ShortEnumField("sport", 20, TCP_SERVICES),
                    ShortEnumField("dport", 80, TCP_SERVICES),
                    IntField("seq", 0),
                    IntField("ack", 0),
                    BitField("dataofs", None, 4),
                    BitField("reserved", 0, 3),
                    FlagsField("flags", 0x2, 9, "FSRPAUECN"),
                    ShortField("window", 8192),
                    XShortField("chksum", None),
                    ShortField("urgptr", 0),
                    TCPOptionsField("options", []) ]
    def post_build(self, p, pay):
        p += pay
        dataofs = self.dataofs
        if dataofs is None:
            dataofs = 5+((len(self.get_field("options").i2m(self,self.options))+3)/4)
            p = p[:12]+chr((dataofs << 4) | ord(p[12])&0x0f)+p[13:]
        if self.chksum is None:
            if isinstance(self.underlayer, IP):
                if self.underlayer.len is not None:
                    if self.underlayer.ihl is None:
                        olen = sum(len(x) for x in self.underlayer.options)
                        ihl = 5 + olen / 4 + (1 if olen % 4 else 0)
                    else:
                        ihl = self.underlayer.ihl
                    ln = self.underlayer.len - 4 * ihl
                else:
                    ln = len(p)
                psdhdr = struct.pack("!4s4sHH",
                                     inet_aton(self.underlayer.src),
                                     inet_aton(self.underlayer.dst),
                                     self.underlayer.proto,
                                     ln)
                ck=checksum(psdhdr+p)
                p = p[:16]+struct.pack("!H", ck)+p[18:]
            elif conf.ipv6_enabled and isinstance(self.underlayer, scapy.layers.inet6.IPv6) or isinstance(self.underlayer, scapy.layers.inet6._IPv6ExtHdr):
                ck = scapy.layers.inet6.in6_chksum(socket.IPPROTO_TCP, self.underlayer, p)
                p = p[:16]+struct.pack("!H", ck)+p[18:]
            else:
                warning("No IP underlayer to compute checksum. Leaving null.")
        return p
    def hashret(self):
        if conf.checkIPsrc:
            return struct.pack("H",self.sport ^ self.dport)+self.payload.hashret()
        else:
            return self.payload.hashret()
    def answers(self, other):
        if not isinstance(other, TCP):
            return 0
        # RST packets don't get answers
        if other.flags.R:
            return 0
        # We do not support the four-way handshakes with the SYN+ACK
        # answer split in two packets (one ACK and one SYN): in that
        # case the ACK will be seen as an answer, but not the SYN.
        if self.flags.S:
            # SYN packets without ACK are not answers
            if not self.flags.A:
                return 0
            # SYN+ACK packets answer SYN packets
            if not other.flags.S:
                return 0
        if conf.checkIPsrc:
            if not ((self.sport == other.dport) and
                    (self.dport == other.sport)):
                return 0
        # Do not check ack value for SYN packets without ACK
        if not (other.flags.S and not other.flags.A) \
           and abs(other.ack - self.seq) > 2:
            return 0
        # Do not check ack value for RST packets without ACK
        if self.flags.R and not self.flags.A:
            return 1
        if abs(other.seq - self.ack) > 2 + len(other.payload):
            return 0
        return 1
    def mysummary(self):
        if isinstance(self.underlayer, IP):
            return self.underlayer.sprintf("TCP %IP.src%:%TCP.sport% > %IP.dst%:%TCP.dport% %TCP.flags%")
        elif conf.ipv6_enabled and isinstance(self.underlayer, scapy.layers.inet6.IPv6):
            return self.underlayer.sprintf("TCP %IPv6.src%:%TCP.sport% > %IPv6.dst%:%TCP.dport% %TCP.flags%")
        else:
            return self.sprintf("TCP %TCP.sport% > %TCP.dport% %TCP.flags%")

class UDP(Packet):
    name = "UDP"
    fields_desc = [ ShortEnumField("sport", 53, UDP_SERVICES),
                    ShortEnumField("dport", 53, UDP_SERVICES),
                    ShortField("len", None),
                    XShortField("chksum", None), ]
    def post_build(self, p, pay):
        p += pay
        l = self.len
        if l is None:
            l = len(p)
            p = p[:4]+struct.pack("!H",l)+p[6:]
        if self.chksum is None:
            if isinstance(self.underlayer, IP):
                if self.underlayer.len is not None:
                    if self.underlayer.ihl is None:
                        olen = sum(len(x) for x in self.underlayer.options)
                        ihl = 5 + olen / 4 + (1 if olen % 4 else 0)
                    else:
                        ihl = self.underlayer.ihl
                    ln = self.underlayer.len - 4 * ihl
                else:
                    ln = len(p)
                psdhdr = struct.pack("!4s4sHH",
                                     inet_aton(self.underlayer.src),
                                     inet_aton(self.underlayer.dst),
                                     self.underlayer.proto,
                                     ln)
                ck = checksum(psdhdr+p)
                # According to RFC768 if the result checksum is 0, it should be set to 0xFFFF
                if ck == 0:
                    ck = 0xFFFF
                p = p[:6]+struct.pack("!H", ck)+p[8:]
            elif isinstance(self.underlayer, scapy.layers.inet6.IPv6) or isinstance(self.underlayer, scapy.layers.inet6._IPv6ExtHdr):
                ck = scapy.layers.inet6.in6_chksum(socket.IPPROTO_UDP, self.underlayer, p)
                # According to RFC2460 if the result checksum is 0, it should be set to 0xFFFF
                if ck == 0:
                    ck = 0xFFFF
                p = p[:6]+struct.pack("!H", ck)+p[8:]
            else:
                warning("No IP underlayer to compute checksum. Leaving null.")
        return p
    def extract_padding(self, s):
        l = self.len - 8
        return s[:l],s[l:]
    def hashret(self):
        return self.payload.hashret()
    def answers(self, other):
        if not isinstance(other, UDP):
            return 0
        if conf.checkIPsrc:
            if self.dport != other.sport:
                return 0
        return self.payload.answers(other.payload)
    def mysummary(self):
        if isinstance(self.underlayer, IP):
            return self.underlayer.sprintf("UDP %IP.src%:%UDP.sport% > %IP.dst%:%UDP.dport%")
        elif isinstance(self.underlayer, scapy.layers.inet6.IPv6):
            return self.underlayer.sprintf("UDP %IPv6.src%:%UDP.sport% > %IPv6.dst%:%UDP.dport%")
        else:
            return self.sprintf("UDP %UDP.sport% > %UDP.dport%")    

icmptypes = { 0 : "echo-reply",
              3 : "dest-unreach",
              4 : "source-quench",
              5 : "redirect",
              8 : "echo-request",
              9 : "router-advertisement",
              10 : "router-solicitation",
              11 : "time-exceeded",
              12 : "parameter-problem",
              13 : "timestamp-request",
              14 : "timestamp-reply",
              15 : "information-request",
              16 : "information-response",
              17 : "address-mask-request",
              18 : "address-mask-reply" }

icmpcodes = { 3 : { 0  : "network-unreachable",
                    1  : "host-unreachable",
                    2  : "protocol-unreachable",
                    3  : "port-unreachable",
                    4  : "fragmentation-needed",
                    5  : "source-route-failed",
                    6  : "network-unknown",
                    7  : "host-unknown",
                    9  : "network-prohibited",
                    10 : "host-prohibited",
                    11 : "TOS-network-unreachable",
                    12 : "TOS-host-unreachable",
                    13 : "communication-prohibited",
                    14 : "host-precedence-violation",
                    15 : "precedence-cutoff", },
              5 : { 0  : "network-redirect",
                    1  : "host-redirect",
                    2  : "TOS-network-redirect",
                    3  : "TOS-host-redirect", },
              11 : { 0 : "ttl-zero-during-transit",
                     1 : "ttl-zero-during-reassembly", },
              12 : { 0 : "ip-header-bad",
                     1 : "required-option-missing", }, }
                         
                   


class ICMP(Packet):
    name = "ICMP"
    fields_desc = [ ByteEnumField("type",8, icmptypes),
                    MultiEnumField("code",0, icmpcodes, depends_on=lambda pkt:pkt.type,fmt="B"),
                    XShortField("chksum", None),
                    ConditionalField(XShortField("id",0),  lambda pkt:pkt.type in [0,8,13,14,15,16,17,18]),
                    ConditionalField(XShortField("seq",0), lambda pkt:pkt.type in [0,8,13,14,15,16,17,18]),
                    ConditionalField(ICMPTimeStampField("ts_ori", None), lambda pkt:pkt.type in [13,14]),
                    ConditionalField(ICMPTimeStampField("ts_rx", None), lambda pkt:pkt.type in [13,14]),
                    ConditionalField(ICMPTimeStampField("ts_tx", None), lambda pkt:pkt.type in [13,14]),
                    ConditionalField(IPField("gw","0.0.0.0"),  lambda pkt:pkt.type==5),
                    ConditionalField(ByteField("ptr",0),   lambda pkt:pkt.type==12),
                    ConditionalField(ByteField("reserved",0), lambda pkt:pkt.type in [3,11]),
                    ConditionalField(ByteField("length",0), lambda pkt:pkt.type in [3,11,12]),
                    ConditionalField(IPField("addr_mask","0.0.0.0"), lambda pkt:pkt.type in [17,18]),
                    ConditionalField(ShortField("nexthopmtu",0), lambda pkt:pkt.type==3),
                    ConditionalField(ShortField("unused",0), lambda pkt:pkt.type in [11,12]),
                    ConditionalField(IntField("unused",0), lambda pkt:pkt.type not in [0,3,5,8,11,12,13,14,15,16,17,18])
                    ]
    def post_build(self, p, pay):
        p += pay
        if self.chksum is None:
            ck = checksum(p)
            p = p[:2]+chr(ck>>8)+chr(ck&0xff)+p[4:]
        return p
    
    def hashret(self):
        if self.type in [0,8,13,14,15,16,17,18]:
            return struct.pack("HH",self.id,self.seq)+self.payload.hashret()
        return self.payload.hashret()
    def answers(self, other):
        if not isinstance(other,ICMP):
            return 0
        if ( (other.type,self.type) in [(8,0),(13,14),(15,16),(17,18)] and
             self.id == other.id and
             self.seq == other.seq ):
            return 1
        return 0

    def guess_payload_class(self, payload):
        if self.type in [3,4,5,11,12]:
            return IPerror
        else:
            return None
    def mysummary(self):
        if isinstance(self.underlayer, IP):
            return self.underlayer.sprintf("ICMP %IP.src% > %IP.dst% %ICMP.type% %ICMP.code%")
        else:
            return self.sprintf("ICMP %ICMP.type% %ICMP.code%")
    
        



class IPerror(IP):
    name = "IP in ICMP"
    def answers(self, other):
        if not isinstance(other, IP):
            return 0
        if not ( ((conf.checkIPsrc == 0) or (self.dst == other.dst)) and
                 (self.src == other.src) and
                 ( ((conf.checkIPID == 0)
                    or (self.id == other.id)
                    or (conf.checkIPID == 1 and self.id == socket.htons(other.id)))) and
                 (self.proto == other.proto) ):
            return 0
        return self.payload.answers(other.payload)
    def mysummary(self):
        return Packet.mysummary(self)


class TCPerror(TCP):
    name = "TCP in ICMP"
    def answers(self, other):
        if not isinstance(other, TCP):
            return 0
        if conf.checkIPsrc:
            if not ((self.sport == other.sport) and
                    (self.dport == other.dport)):
                return 0
        if conf.check_TCPerror_seqack:
            if self.seq is not None:
                if self.seq != other.seq:
                    return 0
            if self.ack is not None:
                if self.ack != other.ack:
                    return 0
        return 1
    def mysummary(self):
        return Packet.mysummary(self)


class UDPerror(UDP):
    name = "UDP in ICMP"
    def answers(self, other):
        if not isinstance(other, UDP):
            return 0
        if conf.checkIPsrc:
            if not ((self.sport == other.sport) and
                    (self.dport == other.dport)):
                return 0
        return 1
    def mysummary(self):
        return Packet.mysummary(self)

                    

class ICMPerror(ICMP):
    name = "ICMP in ICMP"
    def answers(self, other):
        if not isinstance(other,ICMP):
            return 0
        if not ((self.type == other.type) and
                (self.code == other.code)):
            return 0
        if self.code in [0,8,13,14,17,18]:
            if (self.id == other.id and
                self.seq == other.seq):
                return 1
            else:
                return 0
        else:
            return 1
    def mysummary(self):
        return Packet.mysummary(self)

bind_layers( Ether,         IP,            type=2048)
bind_layers( CookedLinux,   IP,            proto=2048)
bind_layers( GRE,           IP,            proto=2048)
bind_layers( SNAP,          IP,            code=2048)
bind_layers( Loopback,      IP,            type=2)
bind_layers( IPerror,       IPerror,       frag=0, proto=4)
bind_layers( IPerror,       ICMPerror,     frag=0, proto=1)
bind_layers( IPerror,       TCPerror,      frag=0, proto=6)
bind_layers( IPerror,       UDPerror,      frag=0, proto=17)
bind_layers( IP,            IP,            frag=0, proto=4)
bind_layers( IP,            ICMP,          frag=0, proto=1)
bind_layers( IP,            TCP,           frag=0, proto=6)
bind_layers( IP,            UDP,           frag=0, proto=17)
bind_layers( IP,            GRE,           frag=0, proto=47)

conf.l2types.register(101, IP)
conf.l2types.register_num2layer(12, IP)
conf.l2types.register(DLT_IPV4, IP)

conf.l3types.register(ETH_P_IP, IP)
conf.l3types.register_num2layer(ETH_P_ALL, IP)


def inet_register_l3(l2, l3):
    return getmacbyip(l3.dst)
conf.neighbor.register_l3(Ether, IP, inet_register_l3)
conf.neighbor.register_l3(Dot3, IP, inet_register_l3)


###################
## Fragmentation ##
###################

@conf.commands.register
def fragment(pkt, fragsize=1480):
    """Fragment a big IP datagram"""
    fragsize = (fragsize+7)/8*8
    lst = []
    for p in pkt:
        s = str(p[IP].payload)
        nb = (len(s)+fragsize-1)/fragsize
        for i in xrange(nb):            
            q = p.copy()
            del(q[IP].payload)
            del(q[IP].chksum)
            del(q[IP].len)
            if i != nb - 1:
                q[IP].flags |= 1
            q[IP].frag += i * fragsize / 8
            r = conf.raw_layer(load=s[i*fragsize:(i+1)*fragsize])
            r.overload_fields = p[IP].payload.overload_fields.copy()
            q.add_payload(r)
            lst.append(q)
    return lst

@conf.commands.register
def overlap_frag(p, overlap, fragsize=8, overlap_fragsize=None):
    """Build overlapping fragments to bypass NIPS

p:                the original packet
overlap:          the overlapping data
fragsize:         the fragment size of the packet
overlap_fragsize: the fragment size of the overlapping packet"""

    if overlap_fragsize is None:
        overlap_fragsize = fragsize
    q = p.copy()
    del(q[IP].payload)
    q[IP].add_payload(overlap)

    qfrag = fragment(q, overlap_fragsize)
    qfrag[-1][IP].flags |= 1
    return qfrag+fragment(p, fragsize)

@conf.commands.register
def defrag(plist):
    """defrag(plist) -> ([not fragmented], [defragmented],
                  [ [bad fragments], [bad fragments], ... ])"""
    frags = defaultdict(PacketList)
    nofrag = PacketList()
    for p in plist:
        ip = p[IP]
        if IP not in p:
            nofrag.append(p)
            continue
        if ip.frag == 0 and ip.flags & 1 == 0:
            nofrag.append(p)
            continue
        uniq = (ip.id,ip.src,ip.dst,ip.proto)
        frags[uniq].append(p)
    defrag = []
    missfrag = []
    for lst in frags.itervalues():
        lst.sort(key=lambda x: x.frag)
        p = lst[0]
        lastp = lst[-1]
        if p.frag > 0 or lastp.flags & 1 != 0: # first or last fragment missing
            missfrag.append(lst)
            continue
        p = p.copy()
        if conf.padding_layer in p:
            del(p[conf.padding_layer].underlayer.payload)
        ip = p[IP]
        if ip.len is None or ip.ihl is None:
            clen = len(ip.payload)
        else:
            clen = ip.len - (ip.ihl<<2)
        txt = conf.raw_layer()
        for q in lst[1:]:
            if clen != q.frag<<3: # Wrong fragmentation offset
                if clen > q.frag<<3:
                    warning("Fragment overlap (%i > %i) %r || %r ||  %r" % (clen, q.frag<<3, p,txt,q))
                missfrag.append(lst)
                break
            if q[IP].len is None or q[IP].ihl is None:
                clen += len(q[IP].payload)
            else:
                clen += q[IP].len - (q[IP].ihl<<2)
            if conf.padding_layer in q:
                del(q[conf.padding_layer].underlayer.payload)
            txt.add_payload(q[IP].payload.copy())
        else:
            ip.flags &= ~1 # !MF
            del(ip.chksum)
            del(ip.len)
            p = p/txt
            defrag.append(p)
    defrag2=PacketList()
    for p in defrag:
        defrag2.append(p.__class__(str(p)))
    return nofrag,defrag2,missfrag
            
@conf.commands.register
def defragment(plist):
    """defrag(plist) -> plist defragmented as much as possible """
    frags = defaultdict(lambda:[])
    final = []

    pos = 0
    for p in plist:
        p._defrag_pos = pos
        pos += 1
        if IP in p:
            ip = p[IP]
            if ip.frag != 0 or ip.flags & 1:
                ip = p[IP]
                uniq = (ip.id,ip.src,ip.dst,ip.proto)
                frags[uniq].append(p)
                continue
        final.append(p)

    defrag = []
    missfrag = []
    for lst in frags.itervalues():
        lst.sort(key=lambda x: x.frag)
        p = lst[0]
        lastp = lst[-1]
        if p.frag > 0 or lastp.flags & 1 != 0: # first or last fragment missing
            missfrag += lst
            continue
        p = p.copy()
        if conf.padding_layer in p:
            del(p[conf.padding_layer].underlayer.payload)
        ip = p[IP]
        if ip.len is None or ip.ihl is None:
            clen = len(ip.payload)
        else:
            clen = ip.len - (ip.ihl<<2)
        txt = conf.raw_layer()
        for q in lst[1:]:
            if clen != q.frag<<3: # Wrong fragmentation offset
                if clen > q.frag<<3:
                    warning("Fragment overlap (%i > %i) %r || %r ||  %r" % (clen, q.frag<<3, p,txt,q))
                missfrag += lst
                break
            if q[IP].len is None or q[IP].ihl is None:
                clen += len(q[IP].payload)
            else:
                clen += q[IP].len - (q[IP].ihl<<2)
            if conf.padding_layer in q:
                del(q[conf.padding_layer].underlayer.payload)
            txt.add_payload(q[IP].payload.copy())
        else:
            ip.flags &= ~1 # !MF
            del(ip.chksum)
            del(ip.len)
            p = p/txt
            p._defrag_pos = max(x._defrag_pos for x in lst)
            defrag.append(p)
    defrag2=[]
    for p in defrag:
        q = p.__class__(str(p))
        q._defrag_pos = p._defrag_pos
        defrag2.append(q)
    final += defrag2
    final += missfrag
    final.sort(key=lambda x: x._defrag_pos)
    for p in final:
        del(p._defrag_pos)

    if hasattr(plist, "listname"):
        name = "Defragmented %s" % plist.listname
    else:
        name = "Defragmented"
    
    return PacketList(final, name=name)
            
        

### Add timeskew_graph() method to PacketList
def _packetlist_timeskew_graph(self, ip, **kargs):
    """Tries to graph the timeskew between the timestamps and real time for a given ip"""

    # Filter TCP segments which source address is 'ip'
    res = [self._elt2pkt(x) for x in self.res]
    b = filter(lambda x:x.haslayer(IP) and x.getlayer(IP).src == ip and x.haslayer(TCP), res)

    # Build a list of tuples (creation_time, replied_timestamp)
    c = []
    tsf = ICMPTimeStampField("", None)
    for p in b:
        opts = p.getlayer(TCP).options
        for o in opts:
            if o[0] == "Timestamp":
                c.append((p.time, tsf.any2i("", o[1][0])))

    # Stop if the list is empty
    if not c:
        warning("No timestamps found in packet list")
        return []

    # Prepare the data that will be plotted
    first_creation_time = c[0][0]
    first_replied_timestamp = c[0][1]

    def _wrap_data(ts_tuple, wrap_seconds=2000):
        """Wrap the list of tuples."""

        ct,rt = ts_tuple # (creation_time, replied_timestamp)
        X = ct % wrap_seconds
        Y = ((ct-first_creation_time) - ((rt-first_replied_timestamp)/1000.0))

        return X, Y

    data = [_wrap_data(e) for e in c]

    # Mimic the default gnuplot output
    if kargs == {}:
        kargs = MATPLOTLIB_DEFAULT_PLOT_KARGS
    lines = plt.plot(data, **kargs)

    # Call show() if matplotlib is not inlined
    if not MATPLOTLIB_INLINED:
        plt.show()

    return lines

PacketList.timeskew_graph = new.instancemethod(_packetlist_timeskew_graph, None, PacketList)


### Create a new packet list
class TracerouteResult(SndRcvList):
    __slots__ = ["graphdef", "graphpadding", "graphASres", "padding", "hloc",
                 "nloc"]
    def __init__(self, res=None, name="Traceroute", stats=None):
        PacketList.__init__(self, res, name, stats)
        self.graphdef = None
        self.graphASres = 0
        self.padding = 0
        self.hloc = None
        self.nloc = None

    def show(self):
        return self.make_table(lambda s_r: (s_r[0].sprintf("%IP.dst%:{TCP:tcp%ir,TCP.dport%}{UDP:udp%ir,UDP.dport%}{ICMP:ICMP}"),
                                              s_r[0].ttl,
                                              s_r[1].sprintf("%-15s,IP.src% {TCP:%TCP.flags%}{ICMP:%ir,ICMP.type%}")))


    def get_trace(self):
        trace = {}
        for s,r in self.res:
            if IP not in s:
                continue
            d = s[IP].dst
            if d not in trace:
                trace[d] = {}
            trace[d][s[IP].ttl] = r[IP].src, ICMP not in r
        for k in trace.itervalues():
            try:
                m = min(x for x, y in k.itervalues() if y)
            except ValueError:
                continue
            for l in k.keys():  # use .keys(): k is modified in the loop
                if l > m:
                    del k[l]
        return trace

    def trace3D(self):
        """Give a 3D representation of the traceroute.
        right button: rotate the scene
        middle button: zoom
        left button: move the scene
        left button on a ball: toggle IP displaying
        ctrl-left button on a ball: scan ports 21,22,23,25,80 and 443 and display the result"""
        trace = self.get_trace()
        import visual

        class IPsphere(visual.sphere):
            def __init__(self, ip, **kargs):
                visual.sphere.__init__(self, **kargs)
                self.ip=ip
                self.label=None
                self.setlabel(self.ip)
            def setlabel(self, txt,visible=None):
                if self.label is not None:
                    if visible is None:
                        visible = self.label.visible
                    self.label.visible = 0
                elif visible is None:
                    visible=0
                self.label=visual.label(text=txt, pos=self.pos, space=self.radius, xoffset=10, yoffset=20, visible=visible)
            def action(self):
                self.label.visible ^= 1

        visual.scene = visual.display()
        visual.scene.exit = True
        start = visual.box()
        rings={}
        tr3d = {}
        for i in trace:
            tr = trace[i]
            tr3d[i] = []
            for t in xrange(1, max(tr) + 1):
                if t not in rings:
                    rings[t] = []
                if t in tr:
                    if tr[t] not in rings[t]:
                        rings[t].append(tr[t])
                    tr3d[i].append(rings[t].index(tr[t]))
                else:
                    rings[t].append(("unk",-1))
                    tr3d[i].append(len(rings[t])-1)
        for t in rings:
            r = rings[t]
            l = len(r)
            for i in xrange(l):
                if r[i][1] == -1:
                    col = (0.75,0.75,0.75)
                elif r[i][1]:
                    col = visual.color.green
                else:
                    col = visual.color.blue
                
                s = IPsphere(pos=((l-1)*visual.cos(2*i*visual.pi/l),(l-1)*visual.sin(2*i*visual.pi/l),2*t),
                             ip = r[i][0],
                             color = col)
                for trlst in tr3d.itervalues():
                    if t <= len(trlst):
                        if trlst[t-1] == i:
                            trlst[t-1] = s
        forecol = colgen(0.625, 0.4375, 0.25, 0.125)
        for trlst in tr3d.itervalues():
            col = forecol.next()
            start = (0,0,0)
            for ip in trlst:
                visual.cylinder(pos=start,axis=ip.pos-start,color=col,radius=0.2)
                start = ip.pos
        
        movcenter=None
        while True:
            visual.rate(50)
            if visual.scene.kb.keys:
                k = visual.scene.kb.getkey()
                if k == "esc" or k == "q":
                    break
            if visual.scene.mouse.events:
                ev = visual.scene.mouse.getevent()
                if ev.press == "left":
                    o = ev.pick
                    if o:
                        if ev.ctrl:
                            if o.ip == "unk":
                                continue
                            savcolor = o.color
                            o.color = (1,0,0)
                            a,b=sr(IP(dst=o.ip)/TCP(dport=[21,22,23,25,80,443]),timeout=2)
                            o.color = savcolor
                            if len(a) == 0:
                                txt = "%s:\nno results" % o.ip
                            else:
                                txt = "%s:\n" % o.ip
                                for s,r in a:
                                    txt += r.sprintf("{TCP:%IP.src%:%TCP.sport% %TCP.flags%}{TCPerror:%IPerror.dst%:%TCPerror.dport% %IP.src% %ir,ICMP.type%}\n")
                            o.setlabel(txt, visible=1)
                        else:
                            if hasattr(o, "action"):
                                o.action()
                elif ev.drag == "left":
                    movcenter = ev.pos
                elif ev.drop == "left":
                    movcenter = None
            if movcenter:
                visual.scene.center -= visual.scene.mouse.pos-movcenter
                movcenter = visual.scene.mouse.pos
                
                
    def world_trace(self, **kargs):
        """Display traceroute results on a world map."""

        # Check that the GeoIP module can be imported
        try:
            import GeoIP
        except ImportError:
            message = "Can't import GeoIP. Won't be able to plot the world."
            scapy.utils.log_loading.info(message)
            return list()

        # Check if this is an IPv6 traceroute and load the correct file
        if isinstance(self, scapy.layers.inet6.TracerouteResult6):
            geoip_city_filename = conf.geoip_city_ipv6
        else:
            geoip_city_filename = conf.geoip_city

        # Check that the GeoIP database can be opened
        try:
            db = GeoIP.open(conf.geoip_city, 0)
        except:
            message = "Can't open GeoIP database at %s" % conf.geoip_city
            scapy.utils.log_loading.info(message)
            return list()

        # Regroup results per trace
        ips = {}
        rt = {}
        ports_done = {}
        for s,r in self.res:
            ips[r.src] = None
            if s.haslayer(TCP) or s.haslayer(UDP):
                trace_id = (s.src,s.dst,s.proto,s.dport)
            elif s.haslayer(ICMP):
                trace_id = (s.src,s.dst,s.proto,s.type)
            else:
                trace_id = (s.src,s.dst,s.proto,0)
            trace = rt.get(trace_id,{})
            if not r.haslayer(ICMP) or r.type != 11:
                if trace_id in ports_done:
                    continue
                ports_done[trace_id] = None
            trace[s.ttl] = r.src
            rt[trace_id] = trace

        # Get the addresses locations
        trt = {}
        for trace_id in rt:
            trace = rt[trace_id]
            loctrace = []
            for i in xrange(max(trace)):
                ip = trace.get(i,None)
                if ip is None:
                    continue
                loc = db.record_by_addr(ip)
                if loc is None:
                    continue
                loc = loc.get('longitude'), loc.get('latitude')
                if loc == (None, None):
                    continue
                loctrace.append(loc)
            if loctrace:
                trt[trace_id] = loctrace

        # Load the map renderer
        from mpl_toolkits.basemap import Basemap
        bmap = Basemap()

        # Split latitudes and longitudes per traceroute measurement
        locations = [zip(*tr) for tr in trt.itervalues()]

        # Plot the traceroute measurement as lines in the map
        lines = [bmap.plot(*bmap(lons, lats)) for lons, lats in locations]

        # Draw countries   
        bmap.drawcoastlines()

        # Call show() if matplotlib is not inlined
        if not MATPLOTLIB_INLINED:
            plt.show()

        # Return the drawn lines
        return lines

    def make_graph(self,ASres=None,padding=0):
        if ASres is None:
            ASres = conf.AS_resolver
        self.graphASres = ASres
        self.graphpadding = padding
        ips = {}
        rt = {}
        ports = {}
        ports_done = {}
        for s,r in self.res:
            r = r.getlayer(IP) or (conf.ipv6_enabled and r[scapy.layers.inet6.IPv6]) or r
            s = s.getlayer(IP) or (conf.ipv6_enabled and s[scapy.layers.inet6.IPv6]) or s
            ips[r.src] = None
            if TCP in s:
                trace_id = (s.src,s.dst,6,s.dport)
            elif UDP in s:
                trace_id = (s.src,s.dst,17,s.dport)
            elif ICMP in s:
                trace_id = (s.src,s.dst,1,s.type)
            else:
                trace_id = (s.src,s.dst,s.proto,0)
            trace = rt.get(trace_id,{})
            ttl = conf.ipv6_enabled and scapy.layers.inet6.IPv6 in s and s.hlim or s.ttl
            if not (ICMP in r and r[ICMP].type == 11) and not (conf.ipv6_enabled and scapy.layers.inet6.IPv6 in r and scapy.layers.inet6.ICMPv6TimeExceeded in r):
                if trace_id in ports_done:
                    continue
                ports_done[trace_id] = None
                p = ports.get(r.src,[])
                if TCP in r:
                    p.append(r.sprintf("<T%ir,TCP.sport%> %TCP.sport% %TCP.flags%"))
                    trace[ttl] = r.sprintf('"%r,src%":T%ir,TCP.sport%')
                elif UDP in r:
                    p.append(r.sprintf("<U%ir,UDP.sport%> %UDP.sport%"))
                    trace[ttl] = r.sprintf('"%r,src%":U%ir,UDP.sport%')
                elif ICMP in r:
                    p.append(r.sprintf("<I%ir,ICMP.type%> ICMP %ICMP.type%"))
                    trace[ttl] = r.sprintf('"%r,src%":I%ir,ICMP.type%')
                else:
                    p.append(r.sprintf("{IP:<P%ir,proto%> IP %proto%}{IPv6:<P%ir,nh%> IPv6 %nh%}"))
                    trace[ttl] = r.sprintf('"%r,src%":{IP:P%ir,proto%}{IPv6:P%ir,nh%}')
                ports[r.src] = p
            else:
                trace[ttl] = r.sprintf('"%r,src%"')
            rt[trace_id] = trace
    
        # Fill holes with unk%i nodes
        unknown_label = incremental_label("unk%i")
        blackholes = []
        bhip = {}
        for rtk in rt:
            trace = rt[rtk]
            max_trace = max(trace)
            for n in xrange(min(trace), max_trace):
                if n not in trace:
                    trace[n] = unknown_label.next()
            if rtk not in ports_done:
                if rtk[2] == 1: #ICMP
                    bh = "%s %i/icmp" % (rtk[1],rtk[3])
                elif rtk[2] == 6: #TCP
                    bh = "%s %i/tcp" % (rtk[1],rtk[3])
                elif rtk[2] == 17: #UDP                    
                    bh = '%s %i/udp' % (rtk[1],rtk[3])
                else:
                    bh = '%s %i/proto' % (rtk[1],rtk[2]) 
                ips[bh] = None
                bhip[rtk[1]] = bh
                bh = '"%s"' % bh
                trace[max_trace + 1] = bh
                blackholes.append(bh)
    
        # Find AS numbers
        ASN_query_list = set(x.rsplit(" ",1)[0] for x in ips)
        if ASres is None:            
            ASNlist = []
        else:
            ASNlist = ASres.resolve(*ASN_query_list)            
    
        ASNs = {}
        ASDs = {}
        for ip,asn,desc, in ASNlist:
            if asn is None:
                continue
            iplist = ASNs.get(asn,[])
            if ip in bhip:
                if ip in ports:
                    iplist.append(ip)
                iplist.append(bhip[ip])
            else:
                iplist.append(ip)
            ASNs[asn] = iplist
            ASDs[asn] = desc
    
    
        backcolorlist=colgen("60","86","ba","ff")
        forecolorlist=colgen("a0","70","40","20")
    
        s = "digraph trace {\n"
    
        s += "\n\tnode [shape=ellipse,color=black,style=solid];\n\n"
    
        s += "\n#ASN clustering\n"
        for asn in ASNs:
            s += '\tsubgraph cluster_%s {\n' % asn
            col = backcolorlist.next()
            s += '\t\tcolor="#%s%s%s";' % col
            s += '\t\tnode [fillcolor="#%s%s%s",style=filled];' % col
            s += '\t\tfontsize = 10;'
            s += '\t\tlabel = "%s\\n[%s]"\n' % (asn,ASDs[asn])
            for ip in ASNs[asn]:
    
                s += '\t\t"%s";\n'%ip
            s += "\t}\n"
    
    
    
    
        s += "#endpoints\n"
        for p in ports:
            s += '\t"%s" [shape=record,color=black,fillcolor=green,style=filled,label="%s|%s"];\n' % (p,p,"|".join(ports[p]))
    
        s += "\n#Blackholes\n"
        for bh in blackholes:
            s += '\t%s [shape=octagon,color=black,fillcolor=red,style=filled];\n' % bh

        if padding:
            s += "\n#Padding\n"
            pad={}
            for snd,rcv in self.res:
                if rcv.src not in ports and rcv.haslayer(conf.padding_layer):
                    p = rcv.getlayer(conf.padding_layer).load
                    if p != b"\x00"*len(p):
                        pad[rcv.src]=None
            for rcv in pad:
                s += '\t"%s" [shape=triangle,color=black,fillcolor=red,style=filled];\n' % rcv
    
    
            
        s += "\n\tnode [shape=ellipse,color=black,style=solid];\n\n"
    
    
        for rtk in rt:
            s += "#---[%s\n" % repr(rtk)
            s += '\t\tedge [color="#%s%s%s"];\n' % forecolorlist.next()
            trace = rt[rtk]
            maxtrace = max(trace)
            for n in xrange(min(trace), maxtrace):
                s += '\t%s ->\n' % trace[n]
            s += '\t%s;\n' % trace[maxtrace]
    
        s += "}\n";
        self.graphdef = s
    
    def graph(self, ASres=None, padding=0, **kargs):
        """x.graph(ASres=conf.AS_resolver, other args):
        ASres=None          : no AS resolver => no clustering
        ASres=AS_resolver() : default whois AS resolver (riswhois.ripe.net)
        ASres=AS_resolver_cymru(): use whois.cymru.com whois database
        ASres=AS_resolver(server="whois.ra.net")
        type: output type (svg, ps, gif, jpg, etc.), passed to dot's "-T" option
        target: filename or redirect. Defaults pipe to Imagemagick's display program
        prog: which graphviz program to use"""
        if ASres is None:
            ASres = conf.AS_resolver
        if (self.graphdef is None or
            self.graphASres != ASres or
            self.graphpadding != padding):
            self.make_graph(ASres,padding)

        return do_graph(self.graphdef, **kargs)



@conf.commands.register
def traceroute(target, dport=80, minttl=1, maxttl=30, sport=RandShort(), l4 = None, filter=None, timeout=2, verbose=None, **kargs):
    """Instant TCP traceroute
traceroute(target, [maxttl=30,] [dport=80,] [sport=80,] [verbose=conf.verb]) -> None
"""
    if verbose is None:
        verbose = conf.verb
    if filter is None:
        # we only consider ICMP error packets and TCP packets with at
        # least the ACK flag set *and* either the SYN or the RST flag
        # set
        filter="(icmp and (icmp[0]=3 or icmp[0]=4 or icmp[0]=5 or icmp[0]=11 or icmp[0]=12)) or (tcp and (tcp[13] & 0x16 > 0x10))"
    if l4 is None:
        a,b = sr(IP(dst=target, id=RandShort(), ttl=(minttl,maxttl))/TCP(seq=RandInt(),sport=sport, dport=dport),
                 timeout=timeout, filter=filter, verbose=verbose, **kargs)
    else:
        # this should always work
        filter="ip"
        a,b = sr(IP(dst=target, id=RandShort(), ttl=(minttl,maxttl))/l4,
                 timeout=timeout, filter=filter, verbose=verbose, **kargs)

    a = TracerouteResult(a.res)
    if verbose:
        a.show()
    return a,b



#############################
## Simple TCP client stack ##
#############################

class TCP_client(Automaton):
    
    def parse_args(self, ip, port, *args, **kargs):
        self.dst = iter(Net(ip)).next()
        self.dport = port
        self.sport = random.randrange(0,2**16)
        self.l4 = IP(dst=ip)/TCP(sport=self.sport, dport=self.dport, flags=0,
                                 seq=random.randrange(0,2**32))
        self.src = self.l4.src
        self.swin=self.l4[TCP].window
        self.dwin=1
        self.rcvbuf=""
        bpf = "host %s  and host %s and port %i and port %i" % (self.src,
                                                                self.dst,
                                                                self.sport,
                                                                self.dport)

#        bpf=None
        Automaton.parse_args(self, filter=bpf, **kargs)

    
    def master_filter(self, pkt):
        return (IP in pkt and
                pkt[IP].src == self.dst and
                pkt[IP].dst == self.src and
                TCP in pkt and
                pkt[TCP].sport == self.dport and
                pkt[TCP].dport == self.sport and
                self.l4[TCP].seq >= pkt[TCP].ack and # XXX: seq/ack 2^32 wrap up
                ((self.l4[TCP].ack == 0) or (self.l4[TCP].ack <= pkt[TCP].seq <= self.l4[TCP].ack+self.swin)) )


    @ATMT.state(initial=1)
    def START(self):
        pass

    @ATMT.state()
    def SYN_SENT(self):
        pass
    
    @ATMT.state()
    def ESTABLISHED(self):
        pass

    @ATMT.state()
    def LAST_ACK(self):
        pass

    @ATMT.state(final=1)
    def CLOSED(self):
        pass

    
    @ATMT.condition(START)
    def connect(self):
        raise self.SYN_SENT()
    @ATMT.action(connect)
    def send_syn(self):
        self.l4[TCP].flags = "S"
        self.send(self.l4)
        self.l4[TCP].seq += 1


    @ATMT.receive_condition(SYN_SENT)
    def synack_received(self, pkt):
        if pkt[TCP].flags & 0x3f == 0x12:
            raise self.ESTABLISHED().action_parameters(pkt)
    @ATMT.action(synack_received)
    def send_ack_of_synack(self, pkt):
        self.l4[TCP].ack = pkt[TCP].seq+1
        self.l4[TCP].flags = "A"
        self.send(self.l4)

    @ATMT.receive_condition(ESTABLISHED)
    def incoming_data_received(self, pkt):
        if not isinstance(pkt[TCP].payload, NoPayload) and not isinstance(pkt[TCP].payload, conf.padding_layer):
            raise self.ESTABLISHED().action_parameters(pkt)
    @ATMT.action(incoming_data_received)
    def receive_data(self,pkt):
        data = str(pkt[TCP].payload)
        if data and self.l4[TCP].ack == pkt[TCP].seq:
            self.l4[TCP].ack += len(data)
            self.l4[TCP].flags = "A"
            self.send(self.l4)
            self.rcvbuf += data
            if pkt[TCP].flags & 8 != 0: #PUSH
                self.oi.tcp.send(self.rcvbuf)
                self.rcvbuf = ""
    
    @ATMT.ioevent(ESTABLISHED,name="tcp", as_supersocket="tcplink")
    def outgoing_data_received(self, fd):
        raise self.ESTABLISHED().action_parameters(fd.recv())
    @ATMT.action(outgoing_data_received)
    def send_data(self, d):
        self.l4[TCP].flags = "PA"
        self.send(self.l4/d)
        self.l4[TCP].seq += len(d)
        
    
    @ATMT.receive_condition(ESTABLISHED)
    def reset_received(self, pkt):
        if pkt[TCP].flags & 4 != 0:
            raise self.CLOSED()

    @ATMT.receive_condition(ESTABLISHED)
    def fin_received(self, pkt):
        if pkt[TCP].flags & 0x1 == 1:
            raise self.LAST_ACK().action_parameters(pkt)
    @ATMT.action(fin_received)
    def send_finack(self, pkt):
        self.l4[TCP].flags = "FA"
        self.l4[TCP].ack = pkt[TCP].seq+1
        self.send(self.l4)
        self.l4[TCP].seq += 1

    @ATMT.receive_condition(LAST_ACK)
    def ack_of_fin_received(self, pkt):
        if pkt[TCP].flags & 0x3f == 0x10:
            raise self.CLOSED()




#####################
## Reporting stuff ##
#####################


@conf.commands.register
def report_ports(target, ports):
    """portscan a target and output a LaTeX table
report_ports(target, ports) -> string"""
    ans,unans = sr(IP(dst=target)/TCP(dport=ports),timeout=5)
    rep = "\\begin{tabular}{|r|l|l|}\n\\hline\n"
    for s,r in ans:
        if not r.haslayer(ICMP):
            if r.payload.flags == 0x12:
                rep += r.sprintf("%TCP.sport% & open & SA \\\\\n")
    rep += "\\hline\n"
    for s,r in ans:
        if r.haslayer(ICMP):
            rep += r.sprintf("%TCPerror.dport% & closed & ICMP type %ICMP.type%/%ICMP.code% from %IP.src% \\\\\n")
        elif r.payload.flags != 0x12:
            rep += r.sprintf("%TCP.sport% & closed & TCP %TCP.flags% \\\\\n")
    rep += "\\hline\n"
    for i in unans:
        rep += i.sprintf("%TCP.dport% & ? & unanswered \\\\\n")
    rep += "\\hline\n\\end{tabular}\n"
    return rep


@conf.commands.register
def IPID_count(lst, funcID=lambda x:x[1].id, funcpres=lambda x:x[1].summary()):
    """Identify IP id values classes in a list of packets

lst:      a list of packets
funcID:   a function that returns IP id values
funcpres: a function used to summarize packets"""
<<<<<<< HEAD
    idlst = sorted(map(funcID, lst))
    classes = [idlst[0]]+map(lambda x:x[1],filter(lambda x_y: abs(x_y[0]-x_y[1])>50, map(lambda x,y: (x,y),idlst[:-1], idlst[1:])))
    lst = map(lambda x:(funcID(x), funcpres(x)), lst)
=======
    idlst = [funcID(e) for e in lst]
    idlst.sort()
    classes = [idlst[0]] + [x[1] for x in zip(idlst[:-1], idlst[1:]) if abs(x[0] - x[1]) > 50]
    lst = [(funcID(x), funcpres(x)) for x in lst]
>>>>>>> 74177dcb
    lst.sort()
    print "Probably %i classes:" % len(classes), classes
    for id,pr in lst:
        print "%5i" % id, pr
    
    
@conf.commands.register
def fragleak(target,sport=123, dport=123, timeout=0.2, onlyasc=0):
    load = "XXXXYYYYYYYYYY"
#    getmacbyip(target)
#    pkt = IP(dst=target, id=RandShort(), options=b"\x22"*40)/UDP()/load
    pkt = IP(dst=target, id=RandShort(), options=b"\x00"*40, flags=1)/UDP(sport=sport, dport=sport)/load
    s=conf.L3socket()
    intr=0
    found={}
    try:
        while True:
            try:
                if not intr:
                    s.send(pkt)
                sin,sout,serr = select([s],[],[],timeout)
                if not sin:
                    continue
                ans=s.recv(1600)
                if not isinstance(ans, IP): #TODO: IPv6
                    continue
                if not isinstance(ans.payload, ICMP):
                    continue
                if not isinstance(ans.payload.payload, IPerror):
                    continue
                if ans.payload.payload.dst != target:
                    continue
                if ans.src  != target:
                    print "leak from", ans.src,


#                print repr(ans)
                if not ans.haslayer(conf.padding_layer):
                    continue

                
#                print repr(ans.payload.payload.payload.payload)
                
#                if not isinstance(ans.payload.payload.payload.payload, conf.raw_layer):
#                    continue
#                leak = ans.payload.payload.payload.payload.load[len(load):]
                leak = ans.getlayer(conf.padding_layer).load
                if leak not in found:
                    found[leak]=None
                    linehexdump(leak, onlyasc=onlyasc)
            except KeyboardInterrupt:
                if intr:
                    raise
                intr=1
    except KeyboardInterrupt:
        pass


@conf.commands.register
def fragleak2(target, timeout=0.4, onlyasc=0):
    found={}
    try:
        while True:
            p = sr1(IP(dst=target, options=b"\x00"*40, proto=200)/"XXXXYYYYYYYYYYYY",timeout=timeout,verbose=0)
            if not p:
                continue
            if conf.padding_layer in p:
                leak  = p[conf.padding_layer].load
                if leak not in found:
                    found[leak]=None
                    linehexdump(leak,onlyasc=onlyasc)
    except:
        pass
    

conf.stats_classic_protocols += [TCP,UDP,ICMP]
conf.stats_dot11_protocols += [TCP,UDP,ICMP]

if conf.ipv6_enabled:
    import scapy.layers.inet6<|MERGE_RESOLUTION|>--- conflicted
+++ resolved
@@ -1641,16 +1641,10 @@
 lst:      a list of packets
 funcID:   a function that returns IP id values
 funcpres: a function used to summarize packets"""
-<<<<<<< HEAD
-    idlst = sorted(map(funcID, lst))
-    classes = [idlst[0]]+map(lambda x:x[1],filter(lambda x_y: abs(x_y[0]-x_y[1])>50, map(lambda x,y: (x,y),idlst[:-1], idlst[1:])))
-    lst = map(lambda x:(funcID(x), funcpres(x)), lst)
-=======
     idlst = [funcID(e) for e in lst]
     idlst.sort()
     classes = [idlst[0]] + [x[1] for x in zip(idlst[:-1], idlst[1:]) if abs(x[0] - x[1]) > 50]
     lst = [(funcID(x), funcpres(x)) for x in lst]
->>>>>>> 74177dcb
     lst.sort()
     print "Probably %i classes:" % len(classes), classes
     for id,pr in lst:
